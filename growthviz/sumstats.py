--- conflicted
+++ resolved
@@ -133,10 +133,7 @@
     age_filtered["sex"] = age_filtered.sex.replace(0, "M").replace(1, "F")
     agg_functions = []
     formatters = {}
-<<<<<<< HEAD
-=======
-
->>>>>>> 9db1e05a
+
     if include_min:
         agg_functions.append("min")
         formatters["min_clean"] = "{:.2f}".format
